# Copyright 2016 The Android Open Source Project
#
# Licensed under the Apache License, Version 2.0 (the "License");
# you may not use this file except in compliance with the License.
# You may obtain a copy of the License at
#
#      http://www.apache.org/licenses/LICENSE-2.0
#
# Unless required by applicable law or agreed to in writing, software
# distributed under the License is distributed on an "AS IS" BASIS,
# WITHOUT WARRANTIES OR CONDITIONS OF ANY KIND, either express or implied.
# See the License for the specific language governing permissions and
# limitations under the License.

LOCAL_PATH := $(call my-dir)

audio_service_shared_libraries := \
  libbinder \
  libbinderwrapper \
  libbrillo \
  libbrillo-binder \
  libc \
  libchrome \
  libmedia \
  libutils

audio_client_sources := \
  aidl/android/brillo/brilloaudioservice/IAudioServiceCallback.aidl \
  aidl/android/brillo/brilloaudioservice/IBrilloAudioService.aidl \
  audio_service_callback.cpp \
  brillo_audio_client.cpp \
  brillo_audio_client_helpers.cpp \
  brillo_audio_device_info.cpp \
  brillo_audio_device_info_internal.cpp \
  brillo_audio_manager.cpp

audio_service_sources := \
  aidl/android/brillo/brilloaudioservice/IAudioServiceCallback.aidl \
  aidl/android/brillo/brilloaudioservice/IBrilloAudioService.aidl \
  audio_daemon.cpp \
  audio_device_handler.cpp \
  brillo_audio_service.cpp

# Audio service.
# =============================================================================
include $(CLEAR_VARS)
LOCAL_MODULE := brilloaudioservice
LOCAL_SRC_FILES := \
  $(audio_service_sources) \
  main_audio_service.cpp
LOCAL_AIDL_INCLUDES := $(LOCAL_PATH)/aidl
LOCAL_SHARED_LIBRARIES := $(audio_service_shared_libraries)
LOCAL_CFLAGS := -Werror -Wall
LOCAL_INIT_RC := brilloaudioserv.rc
include $(BUILD_EXECUTABLE)

# Audio client library.
# =============================================================================
include $(CLEAR_VARS)
LOCAL_MODULE := libbrilloaudio
LOCAL_SRC_FILES := \
  $(audio_client_sources)
LOCAL_AIDL_INCLUDES := $(LOCAL_PATH)/aidl
LOCAL_SHARED_LIBRARIES := $(audio_service_shared_libraries)
LOCAL_CFLAGS := -Wall -std=c++14
include $(BUILD_SHARED_LIBRARY)

# Unit tests for the Brillo audio service.
# =============================================================================
include $(CLEAR_VARS)
LOCAL_MODULE := brilloaudioservice_test
LOCAL_SRC_FILES := \
  $(audio_service_sources) \
  test/audio_daemon_test.cpp \
  test/audio_device_handler_test.cpp
LOCAL_AIDL_INCLUDES := $(LOCAL_PATH)/aidl
LOCAL_C_INCLUDES := external/gtest/include
LOCAL_SHARED_LIBRARIES := \
  $(audio_service_shared_libraries) \
  libbinderwrapper_test_support
LOCAL_STATIC_LIBRARIES := \
  libBionicGtestMain \
  libchrome_test_helpers \
  libgmock
<<<<<<< HEAD
LOCAL_CFLAGS := -Werror -Wall
LOCAL_CFLAGS += -Wno-sign-compare
=======
LOCAL_CFLAGS := -Wno-sign-compare -Wall
include $(BUILD_NATIVE_TEST)

# Unit tests for the Brillo audio client.
# =============================================================================
include $(CLEAR_VARS)
LOCAL_MODULE := brilloaudioclient_test
LOCAL_SRC_FILES := \
  $(audio_client_sources) \
  test/audio_service_callback_test.cpp \
  test/brillo_audio_device_info_internal_test.cpp
LOCAL_AIDL_INCLUDES := $(LOCAL_PATH)/aidl
LOCAL_C_INCLUDES := external/gtest/include
LOCAL_SHARED_LIBRARIES := \
  $(audio_service_shared_libraries) \
  libbinderwrapper_test_support
LOCAL_STATIC_LIBRARIES := \
  libBionicGtestMain \
  libchrome_test_helpers \
  libgmock
LOCAL_CFLAGS := -Wno-sign-compare -Wall
>>>>>>> 075589d8
include $(BUILD_NATIVE_TEST)<|MERGE_RESOLUTION|>--- conflicted
+++ resolved
@@ -82,11 +82,8 @@
   libBionicGtestMain \
   libchrome_test_helpers \
   libgmock
-<<<<<<< HEAD
 LOCAL_CFLAGS := -Werror -Wall
 LOCAL_CFLAGS += -Wno-sign-compare
-=======
-LOCAL_CFLAGS := -Wno-sign-compare -Wall
 include $(BUILD_NATIVE_TEST)
 
 # Unit tests for the Brillo audio client.
@@ -107,5 +104,4 @@
   libchrome_test_helpers \
   libgmock
 LOCAL_CFLAGS := -Wno-sign-compare -Wall
->>>>>>> 075589d8
 include $(BUILD_NATIVE_TEST)