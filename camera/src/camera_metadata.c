--- conflicted
+++ resolved
@@ -13,10 +13,6 @@
  * See the License for the specific language governing permissions and
  * limitations under the License.
  */
-<<<<<<< HEAD
-
-=======
->>>>>>> 5e1ddf13
 #define _GNU_SOURCE // for fdprintf
 #include <inttypes.h>
 #include <system/camera_metadata.h>
@@ -401,14 +397,9 @@
         android_errorWriteLog(SN_EVENT_LOG_ID, "30591838");
         return ERROR;
     }
-<<<<<<< HEAD
-=======
-
->>>>>>> 5e1ddf13
+
     const metadata_uptrdiff_t entries_end =
         metadata->entries_start + metadata->entry_capacity;
-
-
     if (entries_end < metadata->entries_start || // overflow check
         entries_end > metadata->data_start) {
 
