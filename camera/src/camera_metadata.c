/*
 * Copyright (C) 2012 The Android Open Source Project
 *
 * Licensed under the Apache License, Version 2.0 (the "License");
 * you may not use this file except in compliance with the License.
 * You may obtain a copy of the License at
 *
 *      http://www.apache.org/licenses/LICENSE-2.0
 *
 * Unless required by applicable law or agreed to in writing, software
 * distributed under the License is distributed on an "AS IS" BASIS,
 * WITHOUT WARRANTIES OR CONDITIONS OF ANY KIND, either express or implied.
 * See the License for the specific language governing permissions and
 * limitations under the License.
 */

#include <inttypes.h>
#include <system/camera_metadata.h>
#include <camera_metadata_hidden.h>

#define LOG_TAG "camera_metadata"
#include <cutils/log.h>
#include <assert.h>
#include <stdio.h>
#include <stdlib.h>
#include <errno.h>

<<<<<<< HEAD
#define OK         0
#define ERROR      1
#define NOT_FOUND (-ENOENT)
=======
#define OK              0
#define ERROR           1
#define NOT_FOUND       -ENOENT
#define SN_EVENT_LOG_ID 0x534e4554
>>>>>>> 61192805

#define ALIGN_TO(val, alignment) \
    (((uintptr_t)(val) + ((alignment) - 1)) & ~((alignment) - 1))

/**
 * A single metadata entry, storing an array of values of a given type. If the
 * array is no larger than 4 bytes in size, it is stored in the data.value[]
 * array; otherwise, it can found in the parent's data array at index
 * data.offset.
 */
#define ENTRY_ALIGNMENT ((size_t) 4)
typedef struct camera_metadata_buffer_entry {
    uint32_t tag;
    uint32_t count;
    union {
        uint32_t offset;
        uint8_t  value[4];
    } data;
    uint8_t  type;
    uint8_t  reserved[3];
} camera_metadata_buffer_entry_t;

typedef uint32_t metadata_uptrdiff_t;
typedef uint32_t metadata_size_t;

/**
 * A packet of metadata. This is a list of entries, each of which may point to
 * its values stored at an offset in data.
 *
 * It is assumed by the utility functions that the memory layout of the packet
 * is as follows:
 *
 *   |-----------------------------------------------|
 *   | camera_metadata_t                             |
 *   |                                               |
 *   |-----------------------------------------------|
 *   | reserved for future expansion                 |
 *   |-----------------------------------------------|
 *   | camera_metadata_buffer_entry_t #0             |
 *   |-----------------------------------------------|
 *   | ....                                          |
 *   |-----------------------------------------------|
 *   | camera_metadata_buffer_entry_t #entry_count-1 |
 *   |-----------------------------------------------|
 *   | free space for                                |
 *   | (entry_capacity-entry_count) entries          |
 *   |-----------------------------------------------|
 *   | start of camera_metadata.data                 |
 *   |                                               |
 *   |-----------------------------------------------|
 *   | free space for                                |
 *   | (data_capacity-data_count) bytes              |
 *   |-----------------------------------------------|
 *
 * With the total length of the whole packet being camera_metadata.size bytes.
 *
 * In short, the entries and data are contiguous in memory after the metadata
 * header.
 */
#define METADATA_ALIGNMENT ((size_t) 4)
struct camera_metadata {
    metadata_size_t          size;
    uint32_t                 version;
    uint32_t                 flags;
    metadata_size_t          entry_count;
    metadata_size_t          entry_capacity;
    metadata_uptrdiff_t      entries_start; // Offset from camera_metadata
    metadata_size_t          data_count;
    metadata_size_t          data_capacity;
    metadata_uptrdiff_t      data_start; // Offset from camera_metadata
    uint8_t                  reserved[];
};

/**
 * A datum of metadata. This corresponds to camera_metadata_entry_t::data
 * with the difference that each element is not a pointer. We need to have a
 * non-pointer type description in order to figure out the largest alignment
 * requirement for data (DATA_ALIGNMENT).
 */
#define DATA_ALIGNMENT ((size_t) 8)
typedef union camera_metadata_data {
    uint8_t u8;
    int32_t i32;
    float   f;
    int64_t i64;
    double  d;
    camera_metadata_rational_t r;
} camera_metadata_data_t;

/**
 * The preferred alignment of a packet of camera metadata. In general,
 * this is the lowest common multiple of the constituents of a metadata
 * package, i.e, of DATA_ALIGNMENT and ENTRY_ALIGNMENT.
 */
#define MAX_ALIGNMENT(A, B) (((A) > (B)) ? (A) : (B))
#define METADATA_PACKET_ALIGNMENT \
    MAX_ALIGNMENT(MAX_ALIGNMENT(DATA_ALIGNMENT, METADATA_ALIGNMENT), ENTRY_ALIGNMENT);

/** Versioning information */
#define CURRENT_METADATA_VERSION 1

/** Flag definitions */
#define FLAG_SORTED 0x00000001

/** Tag information */

typedef struct tag_info {
    const char *tag_name;
    uint8_t     tag_type;
} tag_info_t;

#include "camera_metadata_tag_info.c"

const size_t camera_metadata_type_size[NUM_TYPES] = {
    [TYPE_BYTE]     = sizeof(uint8_t),
    [TYPE_INT32]    = sizeof(int32_t),
    [TYPE_FLOAT]    = sizeof(float),
    [TYPE_INT64]    = sizeof(int64_t),
    [TYPE_DOUBLE]   = sizeof(double),
    [TYPE_RATIONAL] = sizeof(camera_metadata_rational_t)
};

const char *camera_metadata_type_names[NUM_TYPES] = {
    [TYPE_BYTE]     = "byte",
    [TYPE_INT32]    = "int32",
    [TYPE_FLOAT]    = "float",
    [TYPE_INT64]    = "int64",
    [TYPE_DOUBLE]   = "double",
    [TYPE_RATIONAL] = "rational"
};

static camera_metadata_buffer_entry_t *get_entries(
        const camera_metadata_t *metadata) {
    return (camera_metadata_buffer_entry_t*)
            ((uint8_t*)metadata + metadata->entries_start);
}

static uint8_t *get_data(const camera_metadata_t *metadata) {
    return (uint8_t*)metadata + metadata->data_start;
}

size_t get_camera_metadata_alignment() {
    return METADATA_PACKET_ALIGNMENT;
}

camera_metadata_t *allocate_copy_camera_metadata_checked(
        const camera_metadata_t *src,
        size_t src_size) {

    if (src == NULL) {
        return NULL;
    }

    void *buffer = malloc(src_size);
    memcpy(buffer, src, src_size);

    camera_metadata_t *metadata = (camera_metadata_t*) buffer;
    if (validate_camera_metadata_structure(metadata, &src_size) != OK) {
        free(buffer);
        return NULL;
    }

    return metadata;
}

camera_metadata_t *allocate_camera_metadata(size_t entry_capacity,
                                            size_t data_capacity) {

    size_t memory_needed = calculate_camera_metadata_size(entry_capacity,
                                                          data_capacity);
    void *buffer = malloc(memory_needed);
    camera_metadata_t *metadata = place_camera_metadata(
        buffer, memory_needed, entry_capacity, data_capacity);
    if (!metadata) {
        /* This should not happen when memory_needed is the same
         * calculated in this function and in place_camera_metadata.
         */
        free(buffer);
    }
    return metadata;
}

camera_metadata_t *place_camera_metadata(void *dst,
                                         size_t dst_size,
                                         size_t entry_capacity,
                                         size_t data_capacity) {
    if (dst == NULL) return NULL;

    size_t memory_needed = calculate_camera_metadata_size(entry_capacity,
                                                          data_capacity);
    if (memory_needed > dst_size) return NULL;

    camera_metadata_t *metadata = (camera_metadata_t*)dst;
    metadata->version = CURRENT_METADATA_VERSION;
    metadata->flags = 0;
    metadata->entry_count = 0;
    metadata->entry_capacity = entry_capacity;
    metadata->entries_start =
            ALIGN_TO(sizeof(camera_metadata_t), ENTRY_ALIGNMENT);
    metadata->data_count = 0;
    metadata->data_capacity = data_capacity;
    metadata->size = memory_needed;
    size_t data_unaligned = (uint8_t*)(get_entries(metadata) +
            metadata->entry_capacity) - (uint8_t*)metadata;
    metadata->data_start = ALIGN_TO(data_unaligned, DATA_ALIGNMENT);

    assert(validate_camera_metadata_structure(metadata, NULL) == OK);
    return metadata;
}
void free_camera_metadata(camera_metadata_t *metadata) {
    free(metadata);
}

size_t calculate_camera_metadata_size(size_t entry_count,
                                      size_t data_count) {
    size_t memory_needed = sizeof(camera_metadata_t);
    // Start entry list at aligned boundary
    memory_needed = ALIGN_TO(memory_needed, ENTRY_ALIGNMENT);
    memory_needed += sizeof(camera_metadata_buffer_entry_t[entry_count]);
    // Start buffer list at aligned boundary
    memory_needed = ALIGN_TO(memory_needed, DATA_ALIGNMENT);
    memory_needed += sizeof(uint8_t[data_count]);
    return memory_needed;
}

size_t get_camera_metadata_size(const camera_metadata_t *metadata) {
    if (metadata == NULL) return ERROR;

    return metadata->size;
}

size_t get_camera_metadata_compact_size(const camera_metadata_t *metadata) {
    if (metadata == NULL) return ERROR;

    return calculate_camera_metadata_size(metadata->entry_count,
                                          metadata->data_count);
}

size_t get_camera_metadata_entry_count(const camera_metadata_t *metadata) {
    return metadata->entry_count;
}

size_t get_camera_metadata_entry_capacity(const camera_metadata_t *metadata) {
    return metadata->entry_capacity;
}

size_t get_camera_metadata_data_count(const camera_metadata_t *metadata) {
    return metadata->data_count;
}

size_t get_camera_metadata_data_capacity(const camera_metadata_t *metadata) {
    return metadata->data_capacity;
}

camera_metadata_t* copy_camera_metadata(void *dst, size_t dst_size,
        const camera_metadata_t *src) {
    size_t memory_needed = get_camera_metadata_compact_size(src);

    if (dst == NULL) return NULL;
    if (dst_size < memory_needed) return NULL;

    camera_metadata_t *metadata =
        place_camera_metadata(dst, dst_size, src->entry_count, src->data_count);

    metadata->flags = src->flags;
    metadata->entry_count = src->entry_count;
    metadata->data_count = src->data_count;

    memcpy(get_entries(metadata), get_entries(src),
            sizeof(camera_metadata_buffer_entry_t[metadata->entry_count]));
    memcpy(get_data(metadata), get_data(src),
            sizeof(uint8_t[metadata->data_count]));

    assert(validate_camera_metadata_structure(metadata, NULL) == OK);
    return metadata;
}

// This method should be used when the camera metadata cannot be trusted. For example, when it's
// read from Parcel.
static int validate_and_calculate_camera_metadata_entry_data_size(size_t *data_size, uint8_t type,
        size_t data_count) {
    if (type >= NUM_TYPES) return ERROR;

    // Check for overflow
    if (data_count != 0 &&
            camera_metadata_type_size[type] > (SIZE_MAX - DATA_ALIGNMENT + 1) / data_count) {
        android_errorWriteLog(SN_EVENT_LOG_ID, "30741779");
        return ERROR;
    }

    size_t data_bytes = data_count * camera_metadata_type_size[type];

    if (data_size) {
        *data_size = data_bytes <= 4 ? 0 : ALIGN_TO(data_bytes, DATA_ALIGNMENT);
    }

    return OK;
}

size_t calculate_camera_metadata_entry_data_size(uint8_t type,
        size_t data_count) {
    if (type >= NUM_TYPES) return 0;

    size_t data_bytes = data_count *
            camera_metadata_type_size[type];

    return data_bytes <= 4 ? 0 : ALIGN_TO(data_bytes, DATA_ALIGNMENT);
}

int validate_camera_metadata_structure(const camera_metadata_t *metadata,
                                       const size_t *expected_size) {

    if (metadata == NULL) {
        ALOGE("%s: metadata is null!", __FUNCTION__);
        return ERROR;
    }

    // Check that the metadata pointer is well-aligned first.
    {
        static const struct {
            const char *name;
            size_t alignment;
        } alignments[] = {
            {
                .name = "camera_metadata",
                .alignment = METADATA_ALIGNMENT
            },
            {
                .name = "camera_metadata_buffer_entry",
                .alignment = ENTRY_ALIGNMENT
            },
            {
                .name = "camera_metadata_data",
                .alignment = DATA_ALIGNMENT
            },
        };

        for (size_t i = 0; i < sizeof(alignments)/sizeof(alignments[0]); ++i) {
            uintptr_t aligned_ptr = ALIGN_TO(metadata, alignments[i].alignment);

            if ((uintptr_t)metadata != aligned_ptr) {
                ALOGE("%s: Metadata pointer is not aligned (actual %p, "
                      "expected %p) to type %s",
                      __FUNCTION__, metadata,
                      (void*)aligned_ptr, alignments[i].name);
                return ERROR;
            }
        }
    }

    /**
     * Check that the metadata contents are correct
     */

    if (expected_size != NULL && metadata->size > *expected_size) {
        ALOGE("%s: Metadata size (%" PRIu32 ") should be <= expected size (%zu)",
              __FUNCTION__, metadata->size, *expected_size);
        return ERROR;
    }

    if (metadata->entry_count > metadata->entry_capacity) {
        ALOGE("%s: Entry count (%" PRIu32 ") should be <= entry capacity "
              "(%" PRIu32 ")",
              __FUNCTION__, metadata->entry_count, metadata->entry_capacity);
        return ERROR;
    }

    const metadata_uptrdiff_t entries_end =
        metadata->entries_start + metadata->entry_capacity;
    if (entries_end < metadata->entries_start || // overflow check
        entries_end > metadata->data_start) {

        ALOGE("%s: Entry start + capacity (%" PRIu32 ") should be <= data start "
              "(%" PRIu32 ")",
               __FUNCTION__,
              (metadata->entries_start + metadata->entry_capacity),
              metadata->data_start);
        return ERROR;
    }

    const metadata_uptrdiff_t data_end =
        metadata->data_start + metadata->data_capacity;
    if (data_end < metadata->data_start || // overflow check
        data_end > metadata->size) {

        ALOGE("%s: Data start + capacity (%" PRIu32 ") should be <= total size "
              "(%" PRIu32 ")",
               __FUNCTION__,
              (metadata->data_start + metadata->data_capacity),
              metadata->size);
        return ERROR;
    }

    // Validate each entry
    const metadata_size_t entry_count = metadata->entry_count;
    camera_metadata_buffer_entry_t *entries = get_entries(metadata);

    for (size_t i = 0; i < entry_count; ++i) {

        if ((uintptr_t)&entries[i] != ALIGN_TO(&entries[i], ENTRY_ALIGNMENT)) {
            ALOGE("%s: Entry index %zu had bad alignment (address %p),"
                  " expected alignment %zu",
                  __FUNCTION__, i, &entries[i], ENTRY_ALIGNMENT);
            return ERROR;
        }

        camera_metadata_buffer_entry_t entry = entries[i];

        if (entry.type >= NUM_TYPES) {
            ALOGE("%s: Entry index %zu had a bad type %d",
                  __FUNCTION__, i, entry.type);
            return ERROR;
        }

        // TODO: fix vendor_tag_ops across processes so we don't need to special
        //       case vendor-specific tags
        uint32_t tag_section = entry.tag >> 16;
        int tag_type = get_camera_metadata_tag_type(entry.tag);
        if (tag_type != (int)entry.type && tag_section < VENDOR_SECTION) {
            ALOGE("%s: Entry index %zu had tag type %d, but the type was %d",
                  __FUNCTION__, i, tag_type, entry.type);
            return ERROR;
        }

        size_t data_size;
        if (validate_and_calculate_camera_metadata_entry_data_size(&data_size, entry.type,
                entry.count) != OK) {
            ALOGE("%s: Entry data size is invalid. type: %u count: %u", __FUNCTION__, entry.type,
                    entry.count);
            return ERROR;
        }

        if (data_size != 0) {
            camera_metadata_data_t *data =
                    (camera_metadata_data_t*) (get_data(metadata) +
                                               entry.data.offset);

            if ((uintptr_t)data != ALIGN_TO(data, DATA_ALIGNMENT)) {
                ALOGE("%s: Entry index %zu had bad data alignment (address %p),"
                      " expected align %zu, (tag name %s, data size %zu)",
                      __FUNCTION__, i, data, DATA_ALIGNMENT,
                      get_camera_metadata_tag_name(entry.tag) ?: "unknown",
                      data_size);
                return ERROR;
            }

            size_t data_entry_end = entry.data.offset + data_size;
            if (data_entry_end < entry.data.offset || // overflow check
                data_entry_end > metadata->data_capacity) {

                ALOGE("%s: Entry index %zu data ends (%zu) beyond the capacity "
                      "%" PRIu32, __FUNCTION__, i, data_entry_end,
                      metadata->data_capacity);
                return ERROR;
            }

        } else if (entry.count == 0) {
            if (entry.data.offset != 0) {
                ALOGE("%s: Entry index %zu had 0 items, but offset was non-0 "
                     "(%" PRIu32 "), tag name: %s", __FUNCTION__, i, entry.data.offset,
                        get_camera_metadata_tag_name(entry.tag) ?: "unknown");
                return ERROR;
            }
        } // else data stored inline, so we look at value which can be anything.
    }

    return OK;
}

int append_camera_metadata(camera_metadata_t *dst,
        const camera_metadata_t *src) {
    if (dst == NULL || src == NULL ) return ERROR;

    if (dst->entry_capacity < src->entry_count + dst->entry_count) return ERROR;
    if (dst->data_capacity < src->data_count + dst->data_count) return ERROR;

    memcpy(get_entries(dst) + dst->entry_count, get_entries(src),
            sizeof(camera_metadata_buffer_entry_t[src->entry_count]));
    memcpy(get_data(dst) + dst->data_count, get_data(src),
            sizeof(uint8_t[src->data_count]));
    if (dst->data_count != 0) {
        camera_metadata_buffer_entry_t *entry = get_entries(dst) + dst->entry_count;
        for (size_t i = 0; i < src->entry_count; i++, entry++) {
            if ( calculate_camera_metadata_entry_data_size(entry->type,
                            entry->count) > 0 ) {
                entry->data.offset += dst->data_count;
            }
        }
    }
    if (dst->entry_count == 0) {
        // Appending onto empty buffer, keep sorted state
        dst->flags |= src->flags & FLAG_SORTED;
    } else if (src->entry_count != 0) {
        // Both src, dst are nonempty, cannot assume sort remains
        dst->flags &= ~FLAG_SORTED;
    } else {
        // Src is empty, keep dst sorted state
    }
    dst->entry_count += src->entry_count;
    dst->data_count += src->data_count;

    assert(validate_camera_metadata_structure(dst, NULL) == OK);
    return OK;
}

camera_metadata_t *clone_camera_metadata(const camera_metadata_t *src) {
    int res;
    if (src == NULL) return NULL;
    camera_metadata_t *clone = allocate_camera_metadata(
        get_camera_metadata_entry_count(src),
        get_camera_metadata_data_count(src));
    if (clone != NULL) {
        res = append_camera_metadata(clone, src);
        if (res != OK) {
            free_camera_metadata(clone);
            clone = NULL;
        }
    }
    assert(validate_camera_metadata_structure(clone, NULL) == OK);
    return clone;
}

static int add_camera_metadata_entry_raw(camera_metadata_t *dst,
        uint32_t tag,
        uint8_t  type,
        const void *data,
        size_t data_count) {

    if (dst == NULL) return ERROR;
    if (dst->entry_count == dst->entry_capacity) return ERROR;
    if (data_count && data == NULL) return ERROR;

    size_t data_bytes =
            calculate_camera_metadata_entry_data_size(type, data_count);
    if (data_bytes + dst->data_count > dst->data_capacity) return ERROR;

    size_t data_payload_bytes =
            data_count * camera_metadata_type_size[type];
    camera_metadata_buffer_entry_t *entry = get_entries(dst) + dst->entry_count;
    memset(entry, 0, sizeof(camera_metadata_buffer_entry_t));
    entry->tag = tag;
    entry->type = type;
    entry->count = data_count;

    if (data_bytes == 0) {
        memcpy(entry->data.value, data,
                data_payload_bytes);
    } else {
        entry->data.offset = dst->data_count;
        memcpy(get_data(dst) + entry->data.offset, data,
                data_payload_bytes);
        dst->data_count += data_bytes;
    }
    dst->entry_count++;
    dst->flags &= ~FLAG_SORTED;
    assert(validate_camera_metadata_structure(dst, NULL) == OK);
    return OK;
}

int add_camera_metadata_entry(camera_metadata_t *dst,
        uint32_t tag,
        const void *data,
        size_t data_count) {

    int type = get_camera_metadata_tag_type(tag);
    if (type == -1) {
        ALOGE("%s: Unknown tag %04x.", __FUNCTION__, tag);
        return ERROR;
    }

    return add_camera_metadata_entry_raw(dst,
            tag,
            type,
            data,
            data_count);
}

static int compare_entry_tags(const void *p1, const void *p2) {
    uint32_t tag1 = ((camera_metadata_buffer_entry_t*)p1)->tag;
    uint32_t tag2 = ((camera_metadata_buffer_entry_t*)p2)->tag;
    return  tag1 < tag2 ? -1 :
            tag1 == tag2 ? 0 :
            1;
}

int sort_camera_metadata(camera_metadata_t *dst) {
    if (dst == NULL) return ERROR;
    if (dst->flags & FLAG_SORTED) return OK;

    qsort(get_entries(dst), dst->entry_count,
            sizeof(camera_metadata_buffer_entry_t),
            compare_entry_tags);
    dst->flags |= FLAG_SORTED;

    assert(validate_camera_metadata_structure(dst, NULL) == OK);
    return OK;
}

int get_camera_metadata_entry(camera_metadata_t *src,
        size_t index,
        camera_metadata_entry_t *entry) {
    if (src == NULL || entry == NULL) return ERROR;
    if (index >= src->entry_count) return ERROR;

    camera_metadata_buffer_entry_t *buffer_entry = get_entries(src) + index;

    entry->index = index;
    entry->tag = buffer_entry->tag;
    entry->type = buffer_entry->type;
    entry->count = buffer_entry->count;
    if (buffer_entry->count *
            camera_metadata_type_size[buffer_entry->type] > 4) {
        entry->data.u8 = get_data(src) + buffer_entry->data.offset;
    } else {
        entry->data.u8 = buffer_entry->data.value;
    }
    return OK;
}

int get_camera_metadata_ro_entry(const camera_metadata_t *src,
        size_t index,
        camera_metadata_ro_entry_t *entry) {
    return get_camera_metadata_entry((camera_metadata_t*)src, index,
            (camera_metadata_entry_t*)entry);
}

int find_camera_metadata_entry(camera_metadata_t *src,
        uint32_t tag,
        camera_metadata_entry_t *entry) {
    if (src == NULL) return ERROR;

    uint32_t index;
    if (src->flags & FLAG_SORTED) {
        // Sorted entries, do a binary search
        camera_metadata_buffer_entry_t *search_entry = NULL;
        camera_metadata_buffer_entry_t key;
        key.tag = tag;
        search_entry = bsearch(&key,
                get_entries(src),
                src->entry_count,
                sizeof(camera_metadata_buffer_entry_t),
                compare_entry_tags);
        if (search_entry == NULL) return NOT_FOUND;
        index = search_entry - get_entries(src);
    } else {
        // Not sorted, linear search
        camera_metadata_buffer_entry_t *search_entry = get_entries(src);
        for (index = 0; index < src->entry_count; index++, search_entry++) {
            if (search_entry->tag == tag) {
                break;
            }
        }
        if (index == src->entry_count) return NOT_FOUND;
    }

    return get_camera_metadata_entry(src, index,
            entry);
}

int find_camera_metadata_ro_entry(const camera_metadata_t *src,
        uint32_t tag,
        camera_metadata_ro_entry_t *entry) {
    return find_camera_metadata_entry((camera_metadata_t*)src, tag,
            (camera_metadata_entry_t*)entry);
}


int delete_camera_metadata_entry(camera_metadata_t *dst,
        size_t index) {
    if (dst == NULL) return ERROR;
    if (index >= dst->entry_count) return ERROR;

    camera_metadata_buffer_entry_t *entry = get_entries(dst) + index;
    size_t data_bytes = calculate_camera_metadata_entry_data_size(entry->type,
            entry->count);

    if (data_bytes > 0) {
        // Shift data buffer to overwrite deleted data
        uint8_t *start = get_data(dst) + entry->data.offset;
        uint8_t *end = start + data_bytes;
        size_t length = dst->data_count - entry->data.offset - data_bytes;
        memmove(start, end, length);

        // Update all entry indices to account for shift
        camera_metadata_buffer_entry_t *e = get_entries(dst);
        size_t i;
        for (i = 0; i < dst->entry_count; i++) {
            if (calculate_camera_metadata_entry_data_size(
                    e->type, e->count) > 0 &&
                    e->data.offset > entry->data.offset) {
                e->data.offset -= data_bytes;
            }
            ++e;
        }
        dst->data_count -= data_bytes;
    }
    // Shift entry array
    memmove(entry, entry + 1,
            sizeof(camera_metadata_buffer_entry_t) *
            (dst->entry_count - index - 1) );
    dst->entry_count -= 1;

    assert(validate_camera_metadata_structure(dst, NULL) == OK);
    return OK;
}

int update_camera_metadata_entry(camera_metadata_t *dst,
        size_t index,
        const void *data,
        size_t data_count,
        camera_metadata_entry_t *updated_entry) {
    if (dst == NULL) return ERROR;
    if (index >= dst->entry_count) return ERROR;

    camera_metadata_buffer_entry_t *entry = get_entries(dst) + index;

    size_t data_bytes =
            calculate_camera_metadata_entry_data_size(entry->type,
                    data_count);
    size_t data_payload_bytes =
            data_count * camera_metadata_type_size[entry->type];

    size_t entry_bytes =
            calculate_camera_metadata_entry_data_size(entry->type,
                    entry->count);
    if (data_bytes != entry_bytes) {
        // May need to shift/add to data array
        if (dst->data_capacity < dst->data_count + data_bytes - entry_bytes) {
            // No room
            return ERROR;
        }
        if (entry_bytes != 0) {
            // Remove old data
            uint8_t *start = get_data(dst) + entry->data.offset;
            uint8_t *end = start + entry_bytes;
            size_t length = dst->data_count - entry->data.offset - entry_bytes;
            memmove(start, end, length);
            dst->data_count -= entry_bytes;

            // Update all entry indices to account for shift
            camera_metadata_buffer_entry_t *e = get_entries(dst);
            size_t i;
            for (i = 0; i < dst->entry_count; i++) {
                if (calculate_camera_metadata_entry_data_size(
                        e->type, e->count) > 0 &&
                        e->data.offset > entry->data.offset) {
                    e->data.offset -= entry_bytes;
                }
                ++e;
            }
        }

        if (data_bytes != 0) {
            // Append new data
            entry->data.offset = dst->data_count;

            memcpy(get_data(dst) + entry->data.offset, data, data_payload_bytes);
            dst->data_count += data_bytes;
        }
    } else if (data_bytes != 0) {
        // data size unchanged, reuse same data location
        memcpy(get_data(dst) + entry->data.offset, data, data_payload_bytes);
    }

    if (data_bytes == 0) {
        // Data fits into entry
        memcpy(entry->data.value, data,
                data_payload_bytes);
    }

    entry->count = data_count;

    if (updated_entry != NULL) {
        get_camera_metadata_entry(dst,
                index,
                updated_entry);
    }

    assert(validate_camera_metadata_structure(dst, NULL) == OK);
    return OK;
}

static const vendor_tag_ops_t *vendor_tag_ops = NULL;

const char *get_camera_metadata_section_name(uint32_t tag) {
    uint32_t tag_section = tag >> 16;
    if (tag_section >= VENDOR_SECTION && vendor_tag_ops != NULL) {
        return vendor_tag_ops->get_section_name(
            vendor_tag_ops,
            tag);
    }
    if (tag_section >= ANDROID_SECTION_COUNT) {
        return NULL;
    }
    return camera_metadata_section_names[tag_section];
}

const char *get_camera_metadata_tag_name(uint32_t tag) {
    uint32_t tag_section = tag >> 16;
    if (tag_section >= VENDOR_SECTION && vendor_tag_ops != NULL) {
        return vendor_tag_ops->get_tag_name(
            vendor_tag_ops,
            tag);
    }
    if (tag_section >= ANDROID_SECTION_COUNT ||
        tag >= camera_metadata_section_bounds[tag_section][1] ) {
        return NULL;
    }
    uint32_t tag_index = tag & 0xFFFF;
    return tag_info[tag_section][tag_index].tag_name;
}

int get_camera_metadata_tag_type(uint32_t tag) {
    uint32_t tag_section = tag >> 16;
    if (tag_section >= VENDOR_SECTION && vendor_tag_ops != NULL) {
        return vendor_tag_ops->get_tag_type(
            vendor_tag_ops,
            tag);
    }
    if (tag_section >= ANDROID_SECTION_COUNT ||
            tag >= camera_metadata_section_bounds[tag_section][1] ) {
        return -1;
    }
    uint32_t tag_index = tag & 0xFFFF;
    return tag_info[tag_section][tag_index].tag_type;
}

int set_camera_metadata_vendor_tag_ops(const vendor_tag_query_ops_t* ops) {
    // **DEPRECATED**
    (void) ops;
    ALOGE("%s: This function has been deprecated", __FUNCTION__);
    return ERROR;
}

// Declared in system/media/private/camera/include/camera_metadata_hidden.h
int set_camera_metadata_vendor_ops(const vendor_tag_ops_t* ops) {
    vendor_tag_ops = ops;
    return OK;
}

static void print_data(int fd, const uint8_t *data_ptr, uint32_t tag, int type,
        int count,
        int indentation);

void dump_camera_metadata(const camera_metadata_t *metadata,
        int fd,
        int verbosity) {
    dump_indented_camera_metadata(metadata, fd, verbosity, 0);
}

void dump_indented_camera_metadata(const camera_metadata_t *metadata,
        int fd,
        int verbosity,
        int indentation) {
    if (metadata == NULL) {
        dprintf(fd, "%*sDumping camera metadata array: Not allocated\n",
                indentation, "");
        return;
    }
    unsigned int i;
    dprintf(fd,
            "%*sDumping camera metadata array: %" PRIu32 " / %" PRIu32 " entries, "
            "%" PRIu32 " / %" PRIu32 " bytes of extra data.\n", indentation, "",
            metadata->entry_count, metadata->entry_capacity,
            metadata->data_count, metadata->data_capacity);
    dprintf(fd, "%*sVersion: %d, Flags: %08x\n",
            indentation + 2, "",
            metadata->version, metadata->flags);
    camera_metadata_buffer_entry_t *entry = get_entries(metadata);
    for (i=0; i < metadata->entry_count; i++, entry++) {

        const char *tag_name, *tag_section;
        tag_section = get_camera_metadata_section_name(entry->tag);
        if (tag_section == NULL) {
            tag_section = "unknownSection";
        }
        tag_name = get_camera_metadata_tag_name(entry->tag);
        if (tag_name == NULL) {
            tag_name = "unknownTag";
        }
        const char *type_name;
        if (entry->type >= NUM_TYPES) {
            type_name = "unknown";
        } else {
            type_name = camera_metadata_type_names[entry->type];
        }
        dprintf(fd, "%*s%s.%s (%05x): %s[%" PRIu32 "]\n",
             indentation + 2, "",
             tag_section,
             tag_name,
             entry->tag,
             type_name,
             entry->count);

        if (verbosity < 1) continue;

        if (entry->type >= NUM_TYPES) continue;

        size_t type_size = camera_metadata_type_size[entry->type];
        uint8_t *data_ptr;
        if ( type_size * entry->count > 4 ) {
            if (entry->data.offset >= metadata->data_count) {
                ALOGE("%s: Malformed entry data offset: %" PRIu32 " (max %" PRIu32 ")",
                        __FUNCTION__,
                        entry->data.offset,
                        metadata->data_count);
                continue;
            }
            data_ptr = get_data(metadata) + entry->data.offset;
        } else {
            data_ptr = entry->data.value;
        }
        int count = entry->count;
        if (verbosity < 2 && count > 16) count = 16;

        print_data(fd, data_ptr, entry->tag, entry->type, count, indentation);
    }
}

static void print_data(int fd, const uint8_t *data_ptr, uint32_t tag,
        int type, int count, int indentation) {
    static int values_per_line[NUM_TYPES] = {
        [TYPE_BYTE]     = 16,
        [TYPE_INT32]    = 4,
        [TYPE_FLOAT]    = 8,
        [TYPE_INT64]    = 2,
        [TYPE_DOUBLE]   = 4,
        [TYPE_RATIONAL] = 2,
    };
    size_t type_size = camera_metadata_type_size[type];
    char value_string_tmp[CAMERA_METADATA_ENUM_STRING_MAX_SIZE];
    uint32_t value;

    int lines = count / values_per_line[type];
    if (count % values_per_line[type] != 0) lines++;

    int index = 0;
    int j, k;
    for (j = 0; j < lines; j++) {
        dprintf(fd, "%*s[", indentation + 4, "");
        for (k = 0;
             k < values_per_line[type] && count > 0;
             k++, count--, index += type_size) {

            switch (type) {
                case TYPE_BYTE:
                    value = *(data_ptr + index);
                    if (camera_metadata_enum_snprint(tag,
                                                     value,
                                                     value_string_tmp,
                                                     sizeof(value_string_tmp))
                        == OK) {
                        dprintf(fd, "%s ", value_string_tmp);
                    } else {
                        dprintf(fd, "%hhu ",
                                *(data_ptr + index));
                    }
                    break;
                case TYPE_INT32:
                    value =
                            *(int32_t*)(data_ptr + index);
                    if (camera_metadata_enum_snprint(tag,
                                                     value,
                                                     value_string_tmp,
                                                     sizeof(value_string_tmp))
                        == OK) {
                        dprintf(fd, "%s ", value_string_tmp);
                    } else {
                        dprintf(fd, "%" PRId32 " ",
                                *(int32_t*)(data_ptr + index));
                    }
                    break;
                case TYPE_FLOAT:
                    dprintf(fd, "%0.8f ",
                            *(float*)(data_ptr + index));
                    break;
                case TYPE_INT64:
                    dprintf(fd, "%" PRId64 " ",
                            *(int64_t*)(data_ptr + index));
                    break;
                case TYPE_DOUBLE:
                    dprintf(fd, "%0.8f ",
                            *(double*)(data_ptr + index));
                    break;
                case TYPE_RATIONAL: {
                    int32_t numerator = *(int32_t*)(data_ptr + index);
                    int32_t denominator = *(int32_t*)(data_ptr + index + 4);
                    dprintf(fd, "(%d / %d) ",
                            numerator, denominator);
                    break;
                }
                default:
                    dprintf(fd, "??? ");
            }
        }
        dprintf(fd, "]\n");
    }
}<|MERGE_RESOLUTION|>--- conflicted
+++ resolved
@@ -25,16 +25,10 @@
 #include <stdlib.h>
 #include <errno.h>
 
-<<<<<<< HEAD
-#define OK         0
-#define ERROR      1
-#define NOT_FOUND (-ENOENT)
-=======
 #define OK              0
 #define ERROR           1
-#define NOT_FOUND       -ENOENT
+#define NOT_FOUND       (-ENOENT)
 #define SN_EVENT_LOG_ID 0x534e4554
->>>>>>> 61192805
 
 #define ALIGN_TO(val, alignment) \
     (((uintptr_t)(val) + ((alignment) - 1)) & ~((alignment) - 1))
