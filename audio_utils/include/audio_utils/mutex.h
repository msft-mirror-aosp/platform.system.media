--- conflicted
+++ resolved
@@ -434,10 +434,6 @@
 // unordered_atomic would be used for a single writer, multiple reader case,
 // where data access of type T would be a implemented by the compiler and
 // hw architecture with a single "uninterruptible" memory operation.
-<<<<<<< HEAD
-// Note that multiple writers would cause read-modify-write unordered_atomic
-// operations to have inconsistent results.
-=======
 // (The current implementation holds true for general realized CPU architectures).
 // Note that multiple writers would cause read-modify-write unordered_atomic
 // operations to have inconsistent results.
@@ -445,7 +441,6 @@
 // unordered_atomic is implemented with normal operations such that compiler
 // optimizations can take place which would otherwise be discouraged for atomics.
 // https://www.open-std.org/jtc1/sc22/wg21/docs/papers/2016/p0062r1.html
->>>>>>> 9c8832d7
 
 template <typename T>
 class unordered_atomic {
@@ -489,8 +484,6 @@
 template <typename T>
 using thread_atomic = unordered_atomic<T>;
 
-<<<<<<< HEAD
-=======
 inline void compiler_memory_barrier() {
     // Reads or writes are not migrated or cached by the compiler across this barrier.
     asm volatile("" ::: "memory");
@@ -522,7 +515,6 @@
     }
 }
 
->>>>>>> 9c8832d7
 /**
  * Helper method to accumulate floating point values to an atomic
  * prior to C++23 support of atomic<float> atomic<double> accumulation.
