--- conflicted
+++ resolved
@@ -127,12 +127,6 @@
 }
 
 audio_port_handle_t MelProcessor::getDeviceId() {
-<<<<<<< HEAD
-    std::lock_guard guard(mLock);
-    return mDeviceId;
-}
-
-=======
     return mDeviceId;
 }
 
@@ -174,7 +168,6 @@
     createBiquads_l();
 }
 
->>>>>>> 5c7632e7
 void MelProcessor::applyAWeight_l(const void* buffer, size_t samples)
 {
     memcpy_by_audio_format(mFloatSamples.data(), AUDIO_FORMAT_PCM_FLOAT, buffer, mFormat, samples);
@@ -247,17 +240,9 @@
     // should be uncontested and not block if process method is called from a single thread
     std::lock_guard<std::mutex> guard(mLock);
 
-<<<<<<< HEAD
-            addMelValue_l(fmaxf(
-                audio_utils_power_from_energy(getCombinedChannelEnergy_l())
-                    + kMelAdjustmentDb
-                    + kMeldBFSTodBSPLOffset
-                    + mAttenuationDB, 0.0f), callbacks);
-=======
     if (!isSampleRateSupported_l()) {
         return 0;
     }
->>>>>>> 5c7632e7
 
     const size_t bytes_per_sample = audio_bytes_per_sample(mFormat);
     size_t samples = bytes_per_sample > 0 ? bytes / bytes_per_sample : 0;
@@ -426,10 +411,4 @@
     } while (!idx.compare_exchange_strong(expected, nextIdx));
 }
 
-void MelProcessor::setAttenuation(float attenuationDB) {
-    std::lock_guard<std::mutex> guard(mLock);
-    ALOGV("%s: setting the attenuation %f", __func__, attenuationDB);
-    mAttenuationDB = attenuationDB;
-}
-
 }   // namespace android