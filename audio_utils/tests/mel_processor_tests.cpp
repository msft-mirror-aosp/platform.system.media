--- conflicted
+++ resolved
@@ -47,12 +47,9 @@
     {{80, 23}, {100, 19}, {500, 3}, {1000, 0}, {2000, 1}, {3000, 1},
      {8000, 1}};
 
-<<<<<<< HEAD
-=======
 // TODO(b/276849537): should replace this with proper synchornization
 constexpr size_t kCallbackTimeoutInMs = 20;
 
->>>>>>> 5c7632e7
 class MelCallbackMock : public MelProcessor::MelCallback {
 public:
     MOCK_METHOD(void, onNewMelValues, (const std::vector<float>&, size_t, size_t,
@@ -185,45 +182,6 @@
     }
 }
 
-TEST_P(MelProcessorFixtureTest, AttenuationCheck) {
-    auto processorAttenuation =
-        MelProcessor(mSampleRate, 1, AUDIO_FORMAT_PCM_FLOAT, mMelCallback, mDeviceId+1, mDefaultRs2,
-                     mMaxMelsCallback);
-    float attenuationDB = -10.f;
-    std::vector<float> bufferAttenuation;
-    float melAttenuation = 0.f;
-    float melNoAttenuation = 0.f;
-
-    processorAttenuation.setAttenuation(attenuationDB);
-    appendSineWaveBuffer(bufferAttenuation, mFrequency, mSampleRate * mMaxMelsCallback,
-                         mSampleRate);
-    appendSineWaveBuffer(mBuffer, mFrequency, mSampleRate * mMaxMelsCallback, mSampleRate);
-
-    EXPECT_CALL(mMelCallback, onMomentaryExposure(Gt(mDefaultRs2), _))
-        .Times(AtMost(2 * mMaxMelsCallback));
-    EXPECT_CALL(mMelCallback, onNewMelValues(_, _, _, _))
-        .Times(AtMost(2))
-        .WillRepeatedly([&] (const std::vector<float>& mel, size_t offset, size_t length,
-                                audio_port_handle_t deviceId) {
-            EXPECT_EQ(offset, size_t{0});
-            EXPECT_EQ(length, mMaxMelsCallback);
-
-            if (deviceId == mDeviceId) {
-                melNoAttenuation = mel[0];
-            } else {
-                melAttenuation = mel[0];
-            }
-        });
-    EXPECT_GT(mProcessor.process(mBuffer.data(),
-                                 mSampleRate * mMaxMelsCallback * sizeof(float)), 0);
-    EXPECT_GT(processorAttenuation.process(bufferAttenuation.data(),
-                                           mSampleRate * mMaxMelsCallback * sizeof(float)), 0);
-    // with attenuation for some frequencies the MEL callback does not exceed the RS1 threshold
-    if (melAttenuation > 0.f) {
-        EXPECT_EQ(fabsf(melAttenuation - melNoAttenuation), fabsf(attenuationDB));
-    }
-}
-
 INSTANTIATE_TEST_SUITE_P(MelProcessorTestSuite,
     MelProcessorFixtureTest,
     Combine(Values(44100, 48000), Values(80, 100, 500, 1000, 2000, 3000, 8000))
